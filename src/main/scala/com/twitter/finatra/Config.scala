--- conflicted
+++ resolved
@@ -6,6 +6,7 @@
  * You may obtain a copy of the License at
  *
  * http://www.apache.org/licenses/LICENSE-2.0
+ *         http://www.apache.org/licenses/LICENSE-2.0
  *
  * Unless required by applicable law or agreed to in writing, software
  * distributed under the License is distributed on an "AS IS" BASIS,
@@ -22,13 +23,9 @@
   val name: String = "name"
   val pidEnabled: String = "pid_enabled"
   val pidPath: String = "pid_path"
-<<<<<<< HEAD
   val logPath: String = "log_path"
   val logNode: String = "log_node"
-=======
-  val logNode: String = "log_node"
   val logLevel: String = "log_level"
->>>>>>> ba1eb039
   val statsEnabled: String = "stats_enabled"
   val statsPort: String = "stats_port"
   val templatePath: String = "template_path"
@@ -43,11 +40,8 @@
       FinatraParams.name -> "finatra",
       FinatraParams.pidEnabled -> "false",
       FinatraParams.pidPath -> "finatra.pid",
-<<<<<<< HEAD
       FinatraParams.logPath -> "logs/finatra.log",
-=======
-      FinatraParams.logLevel -> "INFO",
->>>>>>> ba1eb039
+	  FinatraParams.logLevel -> "INFO",
       FinatraParams.logNode -> "finatra",
       FinatraParams.statsEnabled -> "true",
       FinatraParams.statsPort -> "9990",
