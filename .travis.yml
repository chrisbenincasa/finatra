--- conflicted
+++ resolved
@@ -17,12 +17,8 @@
   - ./bin/travisci
 
 script:
-<<<<<<< HEAD
-  - travis_retry ./sbt ++$TRAVIS_SCALA_VERSION clean ++$TRAVIS_SCALA_VERSION coverage ++$TRAVIS_SCALA_VERSION test
-=======
   - travis_retry ./sbt ++$TRAVIS_SCALA_VERSION clean coverage test coverageReport
   - ./sbt ++$TRAVIS_SCALA_VERSION coverageAggregate
->>>>>>> 0f47cf26
 
 after_success:
   - bash <(curl -s https://codecov.io/bash)